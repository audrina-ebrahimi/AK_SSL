import torch
import torch.nn as nn
from typing import List, Optional, Tuple


class ProjectionHead(nn.Module):
    """
    Description:
        Base class for all projection and prediction heads.

    Args:
        blocks:
            List of tuples, each denoting one block of the projection head MLP.
            Each tuple reads (in_features, out_features, batch_norm_layer,
            non_linearity_layer).

    """

    def __init__(
        self, blocks: List[Tuple[int, int, Optional[nn.Module], Optional[nn.Module]]]
    ):
        super().__init__()

        layers = []
        for input_dim, output_dim, batch_norm, non_linearity in blocks:
            use_bias = not bool(batch_norm)
            layers.append(nn.Linear(input_dim, output_dim, bias=use_bias))
            if batch_norm:
                layers.append(batch_norm)
            if non_linearity:
                layers.append(non_linearity)
        self.layers = nn.Sequential(*layers)

    def forward(self, x: torch.Tensor):
        return self.layers(x)


class SimCLRProjectionHead(ProjectionHead):
    """
    Description:
        Initialize a new SimCLRProjectionHead instance.

    Args:
        input_dim: Number of input dimensions.
        hidden_dim: Number of hidden dimensions.
        output_dim: Number of output dimensions.
        num_layers: Number of hidden layers (2 for v1, 3+ for v2).
        batch_norm: Whether or not to use batch norms.
    """

    def __init__(
        self,
        input_dim: int = 2048,
        hidden_dim: int = 2048,
        output_dim: int = 128,
        num_layers: int = 2,
        batch_norm: bool = True,
        **kwargs,
    ):
        layers: List[Tuple[int, int, Optional[nn.Module], Optional[nn.Module]]] = []
        layers.append(
            (
                input_dim,
                hidden_dim,
                nn.BatchNorm1d(hidden_dim) if batch_norm else None,
                nn.ReLU(inplace=True),
            )
        )
        for _ in range(2, num_layers):
            layers.append(
                (
                    hidden_dim,
                    hidden_dim,
                    nn.BatchNorm1d(hidden_dim) if batch_norm else None,
                    nn.ReLU(inplace=True),
                )
            )
        layers.append(
            (
                hidden_dim,
                output_dim,
                nn.BatchNorm1d(output_dim) if batch_norm else None,
                None,
            )
        )
        super().__init__(layers)


class BarlowTwinsProjectionHead(ProjectionHead):
    """
    Description:
        Projection head used for Barlow Twins.

    Args:
        input_dim: Number of input dimensions.
        hidden_dim: Number of hidden dimensions.
        output_dim: Number of output dimensions.
    """

    def __init__(
        self, input_dim: int = 2048, hidden_dim: int = 8192, output_dim: int = 8192
    ):
        super(BarlowTwinsProjectionHead, self).init(
            [
                (
                    input_dim,
                    hidden_dim,
                    nn.BatchNorm1d(hidden_dim),
                    nn.ReLU(inplace=True),
                ),
                (
                    hidden_dim,
                    hidden_dim,
                    nn.BatchNorm1d(hidden_dim),
                    nn.ReLU(inplace=True),
                ),
                (hidden_dim, output_dim, None, None),
            ]
        )
<<<<<<< HEAD
=======


class BYOLProjectionHead(ProjectionHead):
    """
    Projection head used for BYOL.
    """

    def __init__(
        self, input_dim: int = 2048, hidden_dim: int = 4096, output_dim: int = 256
    ):
        super(BYOLProjectionHead, self).__init__(
            [
                (input_dim, hidden_dim, nn.BatchNorm1d(hidden_dim), nn.ReLU()),
                (hidden_dim, output_dim, None, None),
            ]
        )


class BYOLPredictionHead(ProjectionHead):
    """
    Prediction head used for BYOL.
    """

    def __init__(
        self, input_dim: int = 256, hidden_dim: int = 4096, output_dim: int = 256
    ):
        super(BYOLPredictionHead, self).__init__(
            [
                (input_dim, hidden_dim, nn.BatchNorm1d(hidden_dim), nn.ReLU()),
                (hidden_dim, output_dim, None, None),
            ]
        )
>>>>>>> 99a66354
<|MERGE_RESOLUTION|>--- conflicted
+++ resolved
@@ -117,8 +117,6 @@
                 (hidden_dim, output_dim, None, None),
             ]
         )
-<<<<<<< HEAD
-=======
 
 
 class BYOLProjectionHead(ProjectionHead):
@@ -151,4 +149,3 @@
                 (hidden_dim, output_dim, None, None),
             ]
         )
->>>>>>> 99a66354
